# Changelog

All notable changes to this project will be documented in this file.

The format is based on [Keep a Changelog](https://keepachangelog.com/en/1.0.0/),
and this project adheres to [Semantic Versioning](https://semver.org/spec/v2.0.0.html).

## [Unreleased]

<<<<<<< HEAD
## [1.4.0] - 2023-08-31

### Added

- Add new wrappers to work with aio libraries such as aiohttp, aiobotocore, etc.
- New AsyncConnector that contains async implementation of push events
=======
## [1.4.1] - 2023-09-13

### Added

- Add retry when accessing the storage

## [1.4.0] - 2023-09-09

### Added

- On critical error wait until the pod is killed instead of keep running

### Changed

- Increase time to wait without events before restarting the pod
- Send logs by batch
>>>>>>> aa40d916

## [1.3.9] - 2023-08-21

### Added

- Add support for base64 encoded env variables

## [1.3.8] - 2023-07-13

### Fixed

- Fix secrets handling for triggers/connectors

## [1.3.7] - 2023-07-12

### Changed

- Retry to up to 1 hour before discarding events

## [1.3.6] - 2023-07-11

### Added

- Script to bump SDK version in all modules

### Fixed

- Fixes retry when pushing events to Sekoia.io

## [1.3.5] - 2023-06-23

### Fixed:

- Handle potential errors while handling exceptions

## [1.3.4] - 2023-06-21

### Fixed:

- Change HTTP header to check if an image exists in the registry

## [1.3.3] - 2023-06-13

### Fixed:

- In `synchronize-lib` error display docker image name used previously
- In module template don't use a specific python package index

## [1.3.2] - 2023-06-09

### Changed

- In `synchronize-lib` script:
    - Specify the registry in the image name
    - Improve checking the existence of the image in the registry

## [1.3.1] - 2023-06-08

### Changed

- In `synchronize-lib` script add support for slug based docker names
- In `synchronize-lib` script allow to use environment variable for secrets

## [1.3.0] - 2023-06-06

### Added

- Add support for TLS client authentication in S3 storage
- Launch the metrics exporter when the trigger starts
- Do not exit on critical
- Add graceful period before logging a critical error
- Add command to synchronize the module library

### Fixed

- Fix secret handling for `BaseModel` module configurations

## [1.2.0] - 2023-05-10

### Added

- Handle internal errors without increasing the error count
- Add helpers to define threads in a connector

### Fixed

- Exit infinite loop when stop event is set
- Reset error counter when pushing events to intake
- Fix logging

## [1.1.2] - 2023-04-24

### Fixed

- Fix the last event date computation used for automatic restart of connectors
- Fix threading error on shutdown

## [1.1.1] - 2023-03-28

### Fixed

- Fix setting Module configuration with Model object

## [1.1.0] - 2023-03-27

### Added

- Triggers can retrieve module's configuration secrets by REST call to API
- Secrets can be set in Pydantic models used for generating a manifest (e.g. `api_key: str = Field(secret=True)`)
- add the ability to handle the trigger exit
- parallelize the forward of chunks of events
- Add module to create metrics in triggers
- Add support for config stored inside env variables
- Add liveness HTTP endpoint to check if the trigger is still working

### Changed

- Don't retry requests to Sekoia.io with a status code of 4xx and ignore 409 errors

### Fixed

- When updating a module's configuration, a verification is made on potential missing required properties
- Specify timeout to HTTP requests


### Fixed

- Small fixes in cli commands
- Better handling of error on data path access
- Ignore tests packages to find code in the `generate-files-from-code` command
- Don't remove other menu items when generating the documentation for a single module

## [1.0.0] - 2023-02-16

### Added

- Initial release of the SDK<|MERGE_RESOLUTION|>--- conflicted
+++ resolved
@@ -7,14 +7,11 @@
 
 ## [Unreleased]
 
-<<<<<<< HEAD
-## [1.4.0] - 2023-08-31
-
 ### Added
 
 - Add new wrappers to work with aio libraries such as aiohttp, aiobotocore, etc.
 - New AsyncConnector that contains async implementation of push events
-=======
+
 ## [1.4.1] - 2023-09-13
 
 ### Added
@@ -31,7 +28,6 @@
 
 - Increase time to wait without events before restarting the pod
 - Send logs by batch
->>>>>>> aa40d916
 
 ## [1.3.9] - 2023-08-21
 
