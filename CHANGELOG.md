--- conflicted
+++ resolved
@@ -7,17 +7,6 @@
 
 ## [Unreleased]
 
-<<<<<<< HEAD
-## [1.17.0] - 2024-10-07
-
-### Changed
-
-- Improvements for AsyncConnector.
-- Improvements for Async Http workflow
-- Remove duplicated parts and make the code more uniform for async http workflow
-
-## 1.16.1 - 2024-10-16
-=======
 ## 1.18.0 - 2024-11-26
 
 ### Changed
@@ -50,7 +39,6 @@
 
 - Specify docker image when publishing a module
 - Move from error to info the message when no event was collected from severals seconds
->>>>>>> d0c14795
 
 ### Fixed
 
