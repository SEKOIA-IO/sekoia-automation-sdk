--- conflicted
+++ resolved
@@ -7,18 +7,18 @@
 
 ## [Unreleased]
 
-## 1.16.1 - 2024-10-30
-
-### Changed
-
-- Specify docker image when publishing a module
-<<<<<<< HEAD
+### Changed
+
 - Improvements for AsyncConnector.
 - Improvements for Async Http workflow
 - Remove duplicated parts and make the code more uniform for async http workflow
-=======
+
+## 1.16.1 - 2024-10-30
+
+### Changed
+
+- Specify docker image when publishing a module
 - Move from error to info the message when no event was collected from severals seconds
->>>>>>> dd0a5081
 
 ### Fixed
 
