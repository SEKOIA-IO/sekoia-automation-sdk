# Changelog

All notable changes to this project will be documented in this file.

The format is based on [Keep a Changelog](https://keepachangelog.com/en/1.0.0/),
and this project adheres to [Semantic Versioning](https://semver.org/spec/v2.0.0.html).

## Unreleased

<<<<<<< HEAD
### Changed

- Update frequency and batch size configuration parameters
- Improve sending assets log

### Fixed

- Check an API key is provided in the configuration, and add it to the Authorization header,
  when no authentication method is set in an action

## 1.20.3a1 - 2025-09-23

=======
>>>>>>> f56bcff4
### Added

- Add support for Fission-based runtime configuration

### Changed

- Introduce a unified configuration abstraction

### Fixed

- Check an API key is provided in the configuration, and add it to the Authorization header,
  when no authentication method is set in an action

## 1.20.2 - 2025-09-19

### Added

- Provide a request identifier when calling a trigger callback

### Fixed

- Updated new module template with correct dependencies
- Added absent descriptions to CLI commands

## 1.20.1 - 2025-09-15

### Fixed

- Fix checkpoint updates
- Improve error handling for asset connectors

## 1.20.0 - 2025-09-09

### Changed

- Improvements for AsyncConnector.
- Improvements for Async Http workflow
- Remove duplicated parts and make the code more uniform for async http workflow

### Fixed

- Fix some typing issues
- Updated typer version to fix CLI issues

## 1.19.3 - 2025-09-01

### Changed

- Add a default logo in the template used to generate new modules
- Remove `[]` around `Unreleased` entry in the changelog
- Include CONFIGURE.md into the generated documentation of automation modules

### Fixed

- Add users fields to enrichment 
- Fix asset connector post url 
- Update OCSF fields for software, user and vulnerability
- Fix some typos
- Add some extra tests for updating connector fields

## 1.19.2 - 2025-07-31

### Fixed

- Fix aiohttp dependency

## 1.19.1 - 2025-07-30

### Fixed

- Set aiohttp as a mandatory dependency for the SDK

## 1.19.0 - 2025-07-21

### Added

- Add the asset connectors to the SDK

## 1.18.5

### Fixed

- Fix the pydantic import in models.py of the template used to generate new modules
- Fix the typing of the `send_event` method in the `Trigger` class

## 1.18.4

### Changed

- Update version of AWS libraries

## 1.18.3

### Changed

- Move to Pydantic V2 as dependency

## 1.18.2

### Changed

- Lock boto3 to versions lower than 1.36
  - The new integrity algorithm doesn't work with third party object storage implementations

### Fixed

- Fixed template for module generation

## 1.18.1 - 2024-12-04

### Added

- Add the support to list type for action response
- Add a configuration part for action documentation

### Fixed

- Fix checkpoint for timestamps

## 1.18.0 - 2024-11-26

### Changed

- Add additional values to log events sent to the API
- In Generic actions, in case of error use the message from the response if available

## 1.17.2 - 2024-11-06

### Fixed

- Fix callback URL file for account validation

## 1.17.1 - 2024-11-04

### Fixed

- Change the way to handle docker image information when publishing a module
- Fix the module synchronization script

## 1.17.0 - 2024-11-04

### Added

- Add account validation (beta)

## 1.16.1 - 2024-10-30

### Changed

- Specify docker image when publishing a module
- Move from error to info the message when no event was collected from severals seconds

### Fixed

- Replace ulrllib.parse.urljoin by posixpath.join in AsyncConnector
- Fix tests for async version of connector.
- Fix support for boolean arguments in the json_argument method

## 1.16.0 - 2024-10-16

### Changed

- Update documentation generation command to follow new structure

## 1.15.1 - 2024-10-04

### Changed

- Improve retry on some HTTP errors

## [1.15.0] - 2024-09-28

### Changed

- Make the minimal Python version to 3.10.
- Replace isort, black and autoflake with Ruff.
- Update Mypy configuration.
- Improve CI to test the package with several versions of Python.
- Update some dependencies to their latest version
  (`requests-ratelimiter`, `typer`, `prometheus-client`) and some
  devel ones (`pytest`, `pytest-asyncio`, `pytest-env`, `faker`).

## [1.14.1] - 2024-09-10

### Fixed

- For GenericAPIAction, handle when the response is a no content response
- Fix dependency issue

## [1.14.0] - 2024-08-30

### Added

- Added universal classes for a checkpoint

### Changed

- Increase number of retries and time between retries when sending requests

## [1.13.0] - 2024-04-22

### Changed

- Increase the allowed size for events to 250 kio (instead of 64 kio)

## [1.12.2] - 2024-03-26

### Fixed

- Use file for batch url computation

## [1.12.1] - 2024-03-22

### Fixed

- Fixes batch url computation

## [1.12.0] - 2024-02-27

### Added

- Limit the number of concurrent async tasks run at the same time

### Changed

- When forwarding events, use a http session to reuse the existing HTTP connection
- Improve concurrency of async tasks that forward events

## [1.11.1] - 2024-01-29

### Fixed

- Fixes connector configuration file name

## [1.11.0] - 2024-01-17

### Changed

- remove redundant logs for connectors
- Upload files by chunks to support files bigger than 100MB


## [1.10.0] - 2023-12-12

### Added

- Add heartbeat in triggers
  The heartbeat allows to mark the trigger as not alive if no heartbeat was received for a certain amount of time.
  To support this feature triggers must:
    - Set the `last_heartbeat_threshold` class attribute to a value greater than 0
    - Call periodically `self.heartbeat()` to update the last heartbeat date

## [1.9.0] - 2023-12-01

### Changed

- Thread to push logs at regular interval

### Fixed

- Remove redundant slash in URL path

## [1.8.2] - 2023-11-28

### Changed

- Improve retry for generic actions

## [1.8.1] - 2023-11-20

### Fixed

- Fix the initializer arguments for AsyncConnector

## [1.8.0] - 2023-11-13

### Added

- Add graceful delay on startup where unhandled errors won't trigger a critical exit

## [1.7.0] - 2023-11-07

### Added

- Add property to connector with `User-Agent` header to third party services
- Forward exceptions to the API

## [1.6.2] - 2023-11-06

### Fixed

- Fix json_argument fonction when url arg is empty or None

## [1.6.1] - 2023-11-06

### Fixed

- Fixes batch url computation

## [1.6.0] - 2023-10-20

### Added

- Added support for Connectors
- In script to generate new modules lock requirements

### Fixed

- In script to generate new modules fix module import for modules with spaces

## [1.5.2] - 2023-10-04

### Fixed

- Store TLS related files in a writable storage

## [1.5.1] - 2023-10-04

### Changed

- Improve error message when it is not possible to access the data storage
- Remove `chunk_size` parameter from configuration
- Try to take Intake URL from an environment var first

### Fixed

- Create volume storage if it doesn't exist before writing cert files

## [1.5.0] - 2023-09-19

### Added

- Add new wrappers to work with aio libraries such as aiohttp, aiobotocore, etc.
- New AsyncConnector that contains async implementation of push events

## [1.4.1] - 2023-09-13

### Added

- Add retry when accessing the storage

## [1.4.0] - 2023-09-09

### Added

- On critical error wait until the pod is killed instead of keep running

### Changed

- Increase time to wait without events before restarting the pod
- Send logs by batch

## [1.3.9] - 2023-08-21

### Added

- Add support for base64 encoded env variables

## [1.3.8] - 2023-07-13

### Fixed

- Fix secrets handling for triggers/connectors

## [1.3.7] - 2023-07-12

### Changed

- Retry to up to 1 hour before discarding events

## [1.3.6] - 2023-07-11

### Added

- Script to bump SDK version in all modules

### Fixed

- Fixes retry when pushing events to Sekoia.io

## [1.3.5] - 2023-06-23

### Fixed:

- Handle potential errors while handling exceptions

## [1.3.4] - 2023-06-21

### Fixed:

- Change HTTP header to check if an image exists in the registry

## [1.3.3] - 2023-06-13

### Fixed:

- In `synchronize-lib` error display docker image name used previously
- In module template don't use a specific python package index

## [1.3.2] - 2023-06-09

### Changed

- In `synchronize-lib` script:
    - Specify the registry in the image name
    - Improve checking the existence of the image in the registry

## [1.3.1] - 2023-06-08

### Changed

- In `synchronize-lib` script add support for slug based docker names
- In `synchronize-lib` script allow to use environment variable for secrets

## [1.3.0] - 2023-06-06

### Added

- Add support for TLS client authentication in S3 storage
- Launch the metrics exporter when the trigger starts
- Do not exit on critical
- Add graceful period before logging a critical error
- Add command to synchronize the module library

### Fixed

- Fix secret handling for `BaseModel` module configurations

## [1.2.0] - 2023-05-10

### Added

- Handle internal errors without increasing the error count
- Add helpers to define threads in a connector

### Fixed

- Exit infinite loop when stop event is set
- Reset error counter when pushing events to intake
- Fix logging

## [1.1.2] - 2023-04-24

### Fixed

- Fix the last event date computation used for automatic restart of connectors
- Fix threading error on shutdown

## [1.1.1] - 2023-03-28

### Fixed

- Fix setting Module configuration with Model object

## [1.1.0] - 2023-03-27

### Added

- Triggers can retrieve module's configuration secrets by REST call to API
- Secrets can be set in Pydantic models used for generating a manifest (e.g. `api_key: str = Field(secret=True)`)
- add the ability to handle the trigger exit
- parallelize the forward of chunks of events
- Add module to create metrics in triggers
- Add support for config stored inside env variables
- Add liveness HTTP endpoint to check if the trigger is still working

### Changed

- Don't retry requests to Sekoia.io with a status code of 4xx and ignore 409 errors

### Fixed

- When updating a module's configuration, a verification is made on potential missing required properties
- Specify timeout to HTTP requests


### Fixed

- Small fixes in cli commands
- Better handling of error on data path access
- Ignore tests packages to find code in the `generate-files-from-code` command
- Don't remove other menu items when generating the documentation for a single module

## [1.0.0] - 2023-02-16

### Added

- Initial release of the SDK<|MERGE_RESOLUTION|>--- conflicted
+++ resolved
@@ -7,28 +7,15 @@
 
 ## Unreleased
 
-<<<<<<< HEAD
-### Changed
-
+### Added
+
+- Add support for Fission-based runtime configuration
+
+### Changed
+
+- Introduce a unified configuration abstraction
 - Update frequency and batch size configuration parameters
 - Improve sending assets log
-
-### Fixed
-
-- Check an API key is provided in the configuration, and add it to the Authorization header,
-  when no authentication method is set in an action
-
-## 1.20.3a1 - 2025-09-23
-
-=======
->>>>>>> f56bcff4
-### Added
-
-- Add support for Fission-based runtime configuration
-
-### Changed
-
-- Introduce a unified configuration abstraction
 
 ### Fixed
 
