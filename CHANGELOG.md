# Changelog

All notable changes to this project will be documented in this file.

The format is based on [Keep a Changelog](https://keepachangelog.com/en/1.0.0/),
and this project adheres to [Semantic Versioning](https://semver.org/spec/v2.0.0.html).

## Unreleased

### Fixed
<<<<<<< HEAD
- Fixed duplicate trigger callback processing by implementing unique request_id
=======

- Updated new module template with correct dependencies
- Added absent descriptions to CLI commands
>>>>>>> f96aa7e9

## 1.20.1 - 2025-09-15

### Fixed

- Fix checkpoint updates
- Improve error handling for asset connectors

## 1.20.0 - 2025-09-09

### Changed

- Improvements for AsyncConnector.
- Improvements for Async Http workflow
- Remove duplicated parts and make the code more uniform for async http workflow

### Fixed

- Fix some typing issues
- Updated typer version to fix CLI issues

## 1.19.3 - 2025-09-01

### Changed

- Add a default logo in the template used to generate new modules
- Remove `[]` around `Unreleased` entry in the changelog
- Include CONFIGURE.md into the generated documentation of automation modules

### Fixed

- Add users fields to enrichment 
- Fix asset connector post url 
- Update OCSF fields for software, user and vulnerability
- Fix some typos
- Add some extra tests for updating connector fields

## 1.19.2 - 2025-07-31

### Fixed

- Fix aiohttp dependency

## 1.19.1 - 2025-07-30

### Fixed

- Set aiohttp as a mandatory dependency for the SDK

## 1.19.0 - 2025-07-21

### Added

- Add the asset connectors to the SDK

## 1.18.5

### Fixed

- Fix the pydantic import in models.py of the template used to generate new modules
- Fix the typing of the `send_event` method in the `Trigger` class

## 1.18.4

### Changed

- Update version of AWS libraries

## 1.18.3

### Changed

- Move to Pydantic V2 as dependency

## 1.18.2

### Changed

- Lock boto3 to versions lower than 1.36
  - The new integrity algorithm doesn't work with third party object storage implementations

### Fixed

- Fixed template for module generation

## 1.18.1 - 2024-12-04

### Added

- Add the support to list type for action response
- Add a configuration part for action documentation

### Fixed

- Fix checkpoint for timestamps

## 1.18.0 - 2024-11-26

### Changed

- Add additional values to log events sent to the API
- In Generic actions, in case of error use the message from the response if available

## 1.17.2 - 2024-11-06

### Fixed

- Fix callback URL file for account validation

## 1.17.1 - 2024-11-04

### Fixed

- Change the way to handle docker image information when publishing a module
- Fix the module synchronization script

## 1.17.0 - 2024-11-04

### Added

- Add account validation (beta)

## 1.16.1 - 2024-10-30

### Changed

- Specify docker image when publishing a module
- Move from error to info the message when no event was collected from severals seconds

### Fixed

- Replace ulrllib.parse.urljoin by posixpath.join in AsyncConnector
- Fix tests for async version of connector.
- Fix support for boolean arguments in the json_argument method

## 1.16.0 - 2024-10-16

### Changed

- Update documentation generation command to follow new structure

## 1.15.1 - 2024-10-04

### Changed

- Improve retry on some HTTP errors

## [1.15.0] - 2024-09-28

### Changed

- Make the minimal Python version to 3.10.
- Replace isort, black and autoflake with Ruff.
- Update Mypy configuration.
- Improve CI to test the package with several versions of Python.
- Update some dependencies to their latest version
  (`requests-ratelimiter`, `typer`, `prometheus-client`) and some
  devel ones (`pytest`, `pytest-asyncio`, `pytest-env`, `faker`).

## [1.14.1] - 2024-09-10

### Fixed

- For GenericAPIAction, handle when the response is a no content response
- Fix dependency issue

## [1.14.0] - 2024-08-30

### Added

- Added universal classes for a checkpoint

### Changed

- Increase number of retries and time between retries when sending requests

## [1.13.0] - 2024-04-22

### Changed

- Increase the allowed size for events to 250 kio (instead of 64 kio)

## [1.12.2] - 2024-03-26

### Fixed

- Use file for batch url computation

## [1.12.1] - 2024-03-22

### Fixed

- Fixes batch url computation

## [1.12.0] - 2024-02-27

### Added

- Limit the number of concurrent async tasks run at the same time

### Changed

- When forwarding events, use a http session to reuse the existing HTTP connection
- Improve concurrency of async tasks that forward events

## [1.11.1] - 2024-01-29

### Fixed

- Fixes connector configuration file name

## [1.11.0] - 2024-01-17

### Changed

- remove redundant logs for connectors
- Upload files by chunks to support files bigger than 100MB


## [1.10.0] - 2023-12-12

### Added

- Add heartbeat in triggers
  The heartbeat allows to mark the trigger as not alive if no heartbeat was received for a certain amount of time.
  To support this feature triggers must:
    - Set the `last_heartbeat_threshold` class attribute to a value greater than 0
    - Call periodically `self.heartbeat()` to update the last heartbeat date

## [1.9.0] - 2023-12-01

### Changed

- Thread to push logs at regular interval

### Fixed

- Remove redundant slash in URL path

## [1.8.2] - 2023-11-28

### Changed

- Improve retry for generic actions

## [1.8.1] - 2023-11-20

### Fixed

- Fix the initializer arguments for AsyncConnector

## [1.8.0] - 2023-11-13

### Added

- Add graceful delay on startup where unhandled errors won't trigger a critical exit

## [1.7.0] - 2023-11-07

### Added

- Add property to connector with `User-Agent` header to third party services
- Forward exceptions to the API

## [1.6.2] - 2023-11-06

### Fixed

- Fix json_argument fonction when url arg is empty or None

## [1.6.1] - 2023-11-06

### Fixed

- Fixes batch url computation

## [1.6.0] - 2023-10-20

### Added

- Added support for Connectors
- In script to generate new modules lock requirements

### Fixed

- In script to generate new modules fix module import for modules with spaces

## [1.5.2] - 2023-10-04

### Fixed

- Store TLS related files in a writable storage

## [1.5.1] - 2023-10-04

### Changed

- Improve error message when it is not possible to access the data storage
- Remove `chunk_size` parameter from configuration
- Try to take Intake URL from an environment var first

### Fixed

- Create volume storage if it doesn't exist before writing cert files

## [1.5.0] - 2023-09-19

### Added

- Add new wrappers to work with aio libraries such as aiohttp, aiobotocore, etc.
- New AsyncConnector that contains async implementation of push events

## [1.4.1] - 2023-09-13

### Added

- Add retry when accessing the storage

## [1.4.0] - 2023-09-09

### Added

- On critical error wait until the pod is killed instead of keep running

### Changed

- Increase time to wait without events before restarting the pod
- Send logs by batch

## [1.3.9] - 2023-08-21

### Added

- Add support for base64 encoded env variables

## [1.3.8] - 2023-07-13

### Fixed

- Fix secrets handling for triggers/connectors

## [1.3.7] - 2023-07-12

### Changed

- Retry to up to 1 hour before discarding events

## [1.3.6] - 2023-07-11

### Added

- Script to bump SDK version in all modules

### Fixed

- Fixes retry when pushing events to Sekoia.io

## [1.3.5] - 2023-06-23

### Fixed:

- Handle potential errors while handling exceptions

## [1.3.4] - 2023-06-21

### Fixed:

- Change HTTP header to check if an image exists in the registry

## [1.3.3] - 2023-06-13

### Fixed:

- In `synchronize-lib` error display docker image name used previously
- In module template don't use a specific python package index

## [1.3.2] - 2023-06-09

### Changed

- In `synchronize-lib` script:
    - Specify the registry in the image name
    - Improve checking the existence of the image in the registry

## [1.3.1] - 2023-06-08

### Changed

- In `synchronize-lib` script add support for slug based docker names
- In `synchronize-lib` script allow to use environment variable for secrets

## [1.3.0] - 2023-06-06

### Added

- Add support for TLS client authentication in S3 storage
- Launch the metrics exporter when the trigger starts
- Do not exit on critical
- Add graceful period before logging a critical error
- Add command to synchronize the module library

### Fixed

- Fix secret handling for `BaseModel` module configurations

## [1.2.0] - 2023-05-10

### Added

- Handle internal errors without increasing the error count
- Add helpers to define threads in a connector

### Fixed

- Exit infinite loop when stop event is set
- Reset error counter when pushing events to intake
- Fix logging

## [1.1.2] - 2023-04-24

### Fixed

- Fix the last event date computation used for automatic restart of connectors
- Fix threading error on shutdown

## [1.1.1] - 2023-03-28

### Fixed

- Fix setting Module configuration with Model object

## [1.1.0] - 2023-03-27

### Added

- Triggers can retrieve module's configuration secrets by REST call to API
- Secrets can be set in Pydantic models used for generating a manifest (e.g. `api_key: str = Field(secret=True)`)
- add the ability to handle the trigger exit
- parallelize the forward of chunks of events
- Add module to create metrics in triggers
- Add support for config stored inside env variables
- Add liveness HTTP endpoint to check if the trigger is still working

### Changed

- Don't retry requests to Sekoia.io with a status code of 4xx and ignore 409 errors

### Fixed

- When updating a module's configuration, a verification is made on potential missing required properties
- Specify timeout to HTTP requests


### Fixed

- Small fixes in cli commands
- Better handling of error on data path access
- Ignore tests packages to find code in the `generate-files-from-code` command
- Don't remove other menu items when generating the documentation for a single module

## [1.0.0] - 2023-02-16

### Added

- Initial release of the SDK<|MERGE_RESOLUTION|>--- conflicted
+++ resolved
@@ -7,14 +7,14 @@
 
 ## Unreleased
 
-### Fixed
-<<<<<<< HEAD
-- Fixed duplicate trigger callback processing by implementing unique request_id
-=======
+### Added
+
+- Provide a request identifier when calling a trigger callback
+
+### Fixed
 
 - Updated new module template with correct dependencies
 - Added absent descriptions to CLI commands
->>>>>>> f96aa7e9
 
 ## 1.20.1 - 2025-09-15
 
