# Changelog

All notable changes to this project will be documented in this file.

The format is based on [Keep a Changelog](https://keepachangelog.com/en/1.0.0/),
and this project adheres to [Semantic Versioning](https://semver.org/spec/v2.0.0.html).

## Unreleased

<<<<<<< HEAD
### Fixed

- Updated new module template with correct dependencies
- Added absent descriptions to CLI commands
=======
## 1.20.1 - 2025-09-15

### Fixed

- Fix checkpoint updates
- Improve error handling for asset connectors
>>>>>>> a3ccef53

## 1.20.0 - 2025-09-09

### Changed

- Improvements for AsyncConnector.
- Improvements for Async Http workflow
- Remove duplicated parts and make the code more uniform for async http workflow

### Fixed

- Fix some typing issues
- Updated typer version to fix CLI issues

## 1.19.3 - 2025-09-01

### Changed

- Add a default logo in the template used to generate new modules
- Remove `[]` around `Unreleased` entry in the changelog
- Include CONFIGURE.md into the generated documentation of automation modules

### Fixed

- Add users fields to enrichment 
- Fix asset connector post url 
- Update OCSF fields for software, user and vulnerability
- Fix some typos
- Add some extra tests for updating connector fields

## 1.19.2 - 2025-07-31

### Fixed

- Fix aiohttp dependency

## 1.19.1 - 2025-07-30

### Fixed

- Set aiohttp as a mandatory dependency for the SDK

## 1.19.0 - 2025-07-21

### Added

- Add the asset connectors to the SDK

## 1.18.5

### Fixed

- Fix the pydantic import in models.py of the template used to generate new modules
- Fix the typing of the `send_event` method in the `Trigger` class

## 1.18.4

### Changed

- Update version of AWS libraries

## 1.18.3

### Changed

- Move to Pydantic V2 as dependency

## 1.18.2

### Changed

- Lock boto3 to versions lower than 1.36
  - The new integrity algorithm doesn't work with third party object storage implementations

### Fixed

- Fixed template for module generation

## 1.18.1 - 2024-12-04

### Added

- Add the support to list type for action response
- Add a configuration part for action documentation

### Fixed

- Fix checkpoint for timestamps

## 1.18.0 - 2024-11-26

### Changed

- Add additional values to log events sent to the API
- In Generic actions, in case of error use the message from the response if available

## 1.17.2 - 2024-11-06

### Fixed

- Fix callback URL file for account validation

## 1.17.1 - 2024-11-04

### Fixed

- Change the way to handle docker image information when publishing a module
- Fix the module synchronization script

## 1.17.0 - 2024-11-04

### Added

- Add account validation (beta)

## 1.16.1 - 2024-10-30

### Changed

- Specify docker image when publishing a module
- Move from error to info the message when no event was collected from severals seconds

### Fixed

- Replace ulrllib.parse.urljoin by posixpath.join in AsyncConnector
- Fix tests for async version of connector.
- Fix support for boolean arguments in the json_argument method

## 1.16.0 - 2024-10-16

### Changed

- Update documentation generation command to follow new structure

## 1.15.1 - 2024-10-04

### Changed

- Improve retry on some HTTP errors

## [1.15.0] - 2024-09-28

### Changed

- Make the minimal Python version to 3.10.
- Replace isort, black and autoflake with Ruff.
- Update Mypy configuration.
- Improve CI to test the package with several versions of Python.
- Update some dependencies to their latest version
  (`requests-ratelimiter`, `typer`, `prometheus-client`) and some
  devel ones (`pytest`, `pytest-asyncio`, `pytest-env`, `faker`).

## [1.14.1] - 2024-09-10

### Fixed

- For GenericAPIAction, handle when the response is a no content response
- Fix dependency issue

## [1.14.0] - 2024-08-30

### Added

- Added universal classes for a checkpoint

### Changed

- Increase number of retries and time between retries when sending requests

## [1.13.0] - 2024-04-22

### Changed

- Increase the allowed size for events to 250 kio (instead of 64 kio)

## [1.12.2] - 2024-03-26

### Fixed

- Use file for batch url computation

## [1.12.1] - 2024-03-22

### Fixed

- Fixes batch url computation

## [1.12.0] - 2024-02-27

### Added

- Limit the number of concurrent async tasks run at the same time

### Changed

- When forwarding events, use a http session to reuse the existing HTTP connection
- Improve concurrency of async tasks that forward events

## [1.11.1] - 2024-01-29

### Fixed

- Fixes connector configuration file name

## [1.11.0] - 2024-01-17

### Changed

- remove redundant logs for connectors
- Upload files by chunks to support files bigger than 100MB


## [1.10.0] - 2023-12-12

### Added

- Add heartbeat in triggers
  The heartbeat allows to mark the trigger as not alive if no heartbeat was received for a certain amount of time.
  To support this feature triggers must:
    - Set the `last_heartbeat_threshold` class attribute to a value greater than 0
    - Call periodically `self.heartbeat()` to update the last heartbeat date

## [1.9.0] - 2023-12-01

### Changed

- Thread to push logs at regular interval

### Fixed

- Remove redundant slash in URL path

## [1.8.2] - 2023-11-28

### Changed

- Improve retry for generic actions

## [1.8.1] - 2023-11-20

### Fixed

- Fix the initializer arguments for AsyncConnector

## [1.8.0] - 2023-11-13

### Added

- Add graceful delay on startup where unhandled errors won't trigger a critical exit

## [1.7.0] - 2023-11-07

### Added

- Add property to connector with `User-Agent` header to third party services
- Forward exceptions to the API

## [1.6.2] - 2023-11-06

### Fixed

- Fix json_argument fonction when url arg is empty or None

## [1.6.1] - 2023-11-06

### Fixed

- Fixes batch url computation

## [1.6.0] - 2023-10-20

### Added

- Added support for Connectors
- In script to generate new modules lock requirements

### Fixed

- In script to generate new modules fix module import for modules with spaces

## [1.5.2] - 2023-10-04

### Fixed

- Store TLS related files in a writable storage

## [1.5.1] - 2023-10-04

### Changed

- Improve error message when it is not possible to access the data storage
- Remove `chunk_size` parameter from configuration
- Try to take Intake URL from an environment var first

### Fixed

- Create volume storage if it doesn't exist before writing cert files

## [1.5.0] - 2023-09-19

### Added

- Add new wrappers to work with aio libraries such as aiohttp, aiobotocore, etc.
- New AsyncConnector that contains async implementation of push events

## [1.4.1] - 2023-09-13

### Added

- Add retry when accessing the storage

## [1.4.0] - 2023-09-09

### Added

- On critical error wait until the pod is killed instead of keep running

### Changed

- Increase time to wait without events before restarting the pod
- Send logs by batch

## [1.3.9] - 2023-08-21

### Added

- Add support for base64 encoded env variables

## [1.3.8] - 2023-07-13

### Fixed

- Fix secrets handling for triggers/connectors

## [1.3.7] - 2023-07-12

### Changed

- Retry to up to 1 hour before discarding events

## [1.3.6] - 2023-07-11

### Added

- Script to bump SDK version in all modules

### Fixed

- Fixes retry when pushing events to Sekoia.io

## [1.3.5] - 2023-06-23

### Fixed:

- Handle potential errors while handling exceptions

## [1.3.4] - 2023-06-21

### Fixed:

- Change HTTP header to check if an image exists in the registry

## [1.3.3] - 2023-06-13

### Fixed:

- In `synchronize-lib` error display docker image name used previously
- In module template don't use a specific python package index

## [1.3.2] - 2023-06-09

### Changed

- In `synchronize-lib` script:
    - Specify the registry in the image name
    - Improve checking the existence of the image in the registry

## [1.3.1] - 2023-06-08

### Changed

- In `synchronize-lib` script add support for slug based docker names
- In `synchronize-lib` script allow to use environment variable for secrets

## [1.3.0] - 2023-06-06

### Added

- Add support for TLS client authentication in S3 storage
- Launch the metrics exporter when the trigger starts
- Do not exit on critical
- Add graceful period before logging a critical error
- Add command to synchronize the module library

### Fixed

- Fix secret handling for `BaseModel` module configurations

## [1.2.0] - 2023-05-10

### Added

- Handle internal errors without increasing the error count
- Add helpers to define threads in a connector

### Fixed

- Exit infinite loop when stop event is set
- Reset error counter when pushing events to intake
- Fix logging

## [1.1.2] - 2023-04-24

### Fixed

- Fix the last event date computation used for automatic restart of connectors
- Fix threading error on shutdown

## [1.1.1] - 2023-03-28

### Fixed

- Fix setting Module configuration with Model object

## [1.1.0] - 2023-03-27

### Added

- Triggers can retrieve module's configuration secrets by REST call to API
- Secrets can be set in Pydantic models used for generating a manifest (e.g. `api_key: str = Field(secret=True)`)
- add the ability to handle the trigger exit
- parallelize the forward of chunks of events
- Add module to create metrics in triggers
- Add support for config stored inside env variables
- Add liveness HTTP endpoint to check if the trigger is still working

### Changed

- Don't retry requests to Sekoia.io with a status code of 4xx and ignore 409 errors

### Fixed

- When updating a module's configuration, a verification is made on potential missing required properties
- Specify timeout to HTTP requests


### Fixed

- Small fixes in cli commands
- Better handling of error on data path access
- Ignore tests packages to find code in the `generate-files-from-code` command
- Don't remove other menu items when generating the documentation for a single module

## [1.0.0] - 2023-02-16

### Added

- Initial release of the SDK<|MERGE_RESOLUTION|>--- conflicted
+++ resolved
@@ -7,19 +7,17 @@
 
 ## Unreleased
 
-<<<<<<< HEAD
 ### Fixed
 
 - Updated new module template with correct dependencies
 - Added absent descriptions to CLI commands
-=======
+
 ## 1.20.1 - 2025-09-15
 
 ### Fixed
 
 - Fix checkpoint updates
 - Improve error handling for asset connectors
->>>>>>> a3ccef53
 
 ## 1.20.0 - 2025-09-09
 
