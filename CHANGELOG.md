# Changelog

All notable changes to this project will be documented in this file.

The format is based on [Keep a Changelog](https://keepachangelog.com/en/1.0.0/),
and this project adheres to [Semantic Versioning](https://semver.org/spec/v2.0.0.html).

## [Unreleased]

<<<<<<< HEAD
### Fixed

- For GenericAPIAction, handle when the response is a no content response
=======
## [1.14.0] - 2024-08-30

### Added

- Added universal classes for a checkpoint

### Changed

- Increase number of retries and time between retries when sending requests 
>>>>>>> 6811ff68

## [1.13.0] - 2024-04-22

### Changed

- Increase the allowed size for events to 250 kio (instead of 64 kio)

## [1.12.2] - 2024-03-26

### Fixed

- Use file for batch url computation

## [1.12.1] - 2024-03-22

### Fixed

- Fixes batch url computation

## [1.12.0] - 2024-02-27

### Added

- Limit the number of concurrent async tasks run at the same time

### Changed

- When forwarding events, use a http session to reuse the existing HTTP connection
- Improve concurrency of async tasks that forward events

## [1.11.1] - 2024-01-29

### Fixed

- Fixes connector configuration file name

## [1.11.0] - 2024-01-17

### Changed

- remove redundant logs for connectors
- Upload files by chunks to support files bigger than 100MB


## [1.10.0] - 2023-12-12

### Added

- Add heartbeat in triggers 
  The heartbeat allows to mark the trigger as not alive if no heartbeat was received for a certain amount of time.
  To support this feature triggers must:
    - Set the `last_heartbeat_threshold` class attribute to a value greater than 0
    - Call periodically `self.heartbeat()` to update the last heartbeat date

## [1.9.0] - 2023-12-01

### Changed

- Thread to push logs at regular interval

### Fixed

- Remove redundant slash in URL path

## [1.8.2] - 2023-11-28

### Changed

- Improve retry for generic actions

## [1.8.1] - 2023-11-20

### Fixed

- Fix the initializer arguments for AsyncConnector

## [1.8.0] - 2023-11-13

### Added

- Add graceful delay on startup where unhandled errors won't trigger a critical exit 

## [1.7.0] - 2023-11-07

### Added

- Add property to connector with `User-Agent` header to third party services
- Forward exceptions to the API

## [1.6.2] - 2023-11-06

### Fixed

- Fix json_argument fonction when url arg is empty or None

## [1.6.1] - 2023-11-06

### Fixed

- Fixes batch url computation

## [1.6.0] - 2023-10-20

### Added

- Added support for Connectors
- In script to generate new modules lock requirements

### Fixed

- In script to generate new modules fix module import for modules with spaces

## [1.5.2] - 2023-10-04

### Fixed

- Store TLS related files in a writable storage

## [1.5.1] - 2023-10-04

### Changed

- Improve error message when it is not possible to access the data storage
- Remove `chunk_size` parameter from configuration
- Try to take Intake URL from an environment var first  

### Fixed

- Create volume storage if it doesn't exist before writing cert files

## [1.5.0] - 2023-09-19

### Added

- Add new wrappers to work with aio libraries such as aiohttp, aiobotocore, etc.
- New AsyncConnector that contains async implementation of push events

## [1.4.1] - 2023-09-13

### Added

- Add retry when accessing the storage

## [1.4.0] - 2023-09-09

### Added

- On critical error wait until the pod is killed instead of keep running

### Changed

- Increase time to wait without events before restarting the pod
- Send logs by batch

## [1.3.9] - 2023-08-21

### Added

- Add support for base64 encoded env variables

## [1.3.8] - 2023-07-13

### Fixed

- Fix secrets handling for triggers/connectors

## [1.3.7] - 2023-07-12

### Changed

- Retry to up to 1 hour before discarding events

## [1.3.6] - 2023-07-11

### Added

- Script to bump SDK version in all modules

### Fixed

- Fixes retry when pushing events to Sekoia.io

## [1.3.5] - 2023-06-23

### Fixed:

- Handle potential errors while handling exceptions

## [1.3.4] - 2023-06-21

### Fixed:

- Change HTTP header to check if an image exists in the registry

## [1.3.3] - 2023-06-13

### Fixed:

- In `synchronize-lib` error display docker image name used previously
- In module template don't use a specific python package index

## [1.3.2] - 2023-06-09

### Changed

- In `synchronize-lib` script:
    - Specify the registry in the image name
    - Improve checking the existence of the image in the registry

## [1.3.1] - 2023-06-08

### Changed

- In `synchronize-lib` script add support for slug based docker names
- In `synchronize-lib` script allow to use environment variable for secrets

## [1.3.0] - 2023-06-06

### Added

- Add support for TLS client authentication in S3 storage
- Launch the metrics exporter when the trigger starts
- Do not exit on critical
- Add graceful period before logging a critical error
- Add command to synchronize the module library

### Fixed

- Fix secret handling for `BaseModel` module configurations

## [1.2.0] - 2023-05-10

### Added

- Handle internal errors without increasing the error count
- Add helpers to define threads in a connector

### Fixed

- Exit infinite loop when stop event is set
- Reset error counter when pushing events to intake
- Fix logging

## [1.1.2] - 2023-04-24

### Fixed

- Fix the last event date computation used for automatic restart of connectors
- Fix threading error on shutdown

## [1.1.1] - 2023-03-28

### Fixed

- Fix setting Module configuration with Model object

## [1.1.0] - 2023-03-27

### Added

- Triggers can retrieve module's configuration secrets by REST call to API
- Secrets can be set in Pydantic models used for generating a manifest (e.g. `api_key: str = Field(secret=True)`)
- add the ability to handle the trigger exit
- parallelize the forward of chunks of events
- Add module to create metrics in triggers
- Add support for config stored inside env variables
- Add liveness HTTP endpoint to check if the trigger is still working

### Changed

- Don't retry requests to Sekoia.io with a status code of 4xx and ignore 409 errors

### Fixed

- When updating a module's configuration, a verification is made on potential missing required properties
- Specify timeout to HTTP requests


### Fixed

- Small fixes in cli commands
- Better handling of error on data path access
- Ignore tests packages to find code in the `generate-files-from-code` command
- Don't remove other menu items when generating the documentation for a single module

## [1.0.0] - 2023-02-16

### Added

- Initial release of the SDK<|MERGE_RESOLUTION|>--- conflicted
+++ resolved
@@ -7,11 +7,10 @@
 
 ## [Unreleased]
 
-<<<<<<< HEAD
 ### Fixed
 
 - For GenericAPIAction, handle when the response is a no content response
-=======
+
 ## [1.14.0] - 2024-08-30
 
 ### Added
@@ -21,7 +20,6 @@
 ### Changed
 
 - Increase number of retries and time between retries when sending requests 
->>>>>>> 6811ff68
 
 ## [1.13.0] - 2024-04-22
 
