--- conflicted
+++ resolved
@@ -7,19 +7,17 @@
 
 ## [Unreleased]
 
-<<<<<<< HEAD
-## [1.15.1] - 2024-10-03
+## [1.15.2] - 2024-10-03
 
 ### Fixed
 
 - Fix tests for async version of connector.
-=======
+
 ## 1.15.1 - 2024-010-04
 
 ### Changed
 
 - Improve retry on some HTTP errors
->>>>>>> 08ee6813
 
 ## [1.15.0] - 2024-09-28
 
