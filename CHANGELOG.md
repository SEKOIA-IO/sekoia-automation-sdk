# Changelog

All notable changes to this project will be documented in this file.

The format is based on [Keep a Changelog](https://keepachangelog.com/en/1.0.0/),
and this project adheres to [Semantic Versioning](https://semver.org/spec/v2.0.0.html).

## Unreleased

<<<<<<< HEAD
### Changed

- Include CONFIGURE.md into the generated documentation of automation modules
=======
## 1.19.3 - 2025-08-04

### Fixed

- Add users fields to enrichment 

## 1.19.2 - 2025-07-31

### Fixed

- Fix aiohttp dependency

## 1.19.1 - 2025-07-30

### Fixed

- Set aiohttp as a mandatory dependency for the SDK

## 1.19.0 - 2025-07-21

### Added

- Add the asset connectors to the SDK

## 1.18.5
>>>>>>> 89a4bf3d

### Fixed

- Fix the pydantic import in models.py of the template used to generate new modules

## 1.18.4

### Changed

- Update version of AWS libraries

## 1.18.3

### Changed

- Move to Pydantic V2 as dependency

## 1.18.2

### Changed

- Lock boto3 to versions lower than 1.36
  - The new integrity algorithm doesn't work with third party object storage implementations

### Fixed

- Fixed template for module generation

## 1.18.1 - 2024-12-04

### Added

- Add the support to list type for action response
- Add a configuration part for action documentation

### Fixed

- Fix checkpoint for timestamps

## 1.18.0 - 2024-11-26

### Changed

- Add additional values to log events sent to the API
- In Generic actions, in case of error use the message from the response if available

## 1.17.2 - 2024-11-06

### Fixed

- Fix callback URL file for account validation

## 1.17.1 - 2024-11-04

### Fixed

- Change the way to handle docker image information when publishing a module
- Fix the module synchronization script

## 1.17.0 - 2024-11-04

### Added

- Add account validation (beta)

## 1.16.1 - 2024-10-30

### Changed

- Specify docker image when publishing a module
- Move from error to info the message when no event was collected from severals seconds

### Fixed

- Replace ulrllib.parse.urljoin by posixpath.join in AsyncConnector
- Fix tests for async version of connector.
- Fix support for boolean arguments in the json_argument method

## 1.16.0 - 2024-10-16

### Changed

- Update documentation generation command to follow new structure

## 1.15.1 - 2024-10-04

### Changed

- Improve retry on some HTTP errors

## [1.15.0] - 2024-09-28

### Changed

- Make the minimal Python version to 3.10.
- Replace isort, black and autoflake with Ruff.
- Update Mypy configuration.
- Improve CI to test the package with several versions of Python.
- Update some dependencies to their latest version
  (`requests-ratelimiter`, `typer`, `prometheus-client`) and some
  devel ones (`pytest`, `pytest-asyncio`, `pytest-env`, `faker`).

## [1.14.1] - 2024-09-10

### Fixed

- For GenericAPIAction, handle when the response is a no content response
- Fix dependency issue

## [1.14.0] - 2024-08-30

### Added

- Added universal classes for a checkpoint

### Changed

- Increase number of retries and time between retries when sending requests

## [1.13.0] - 2024-04-22

### Changed

- Increase the allowed size for events to 250 kio (instead of 64 kio)

## [1.12.2] - 2024-03-26

### Fixed

- Use file for batch url computation

## [1.12.1] - 2024-03-22

### Fixed

- Fixes batch url computation

## [1.12.0] - 2024-02-27

### Added

- Limit the number of concurrent async tasks run at the same time

### Changed

- When forwarding events, use a http session to reuse the existing HTTP connection
- Improve concurrency of async tasks that forward events

## [1.11.1] - 2024-01-29

### Fixed

- Fixes connector configuration file name

## [1.11.0] - 2024-01-17

### Changed

- remove redundant logs for connectors
- Upload files by chunks to support files bigger than 100MB


## [1.10.0] - 2023-12-12

### Added

- Add heartbeat in triggers
  The heartbeat allows to mark the trigger as not alive if no heartbeat was received for a certain amount of time.
  To support this feature triggers must:
    - Set the `last_heartbeat_threshold` class attribute to a value greater than 0
    - Call periodically `self.heartbeat()` to update the last heartbeat date

## [1.9.0] - 2023-12-01

### Changed

- Thread to push logs at regular interval

### Fixed

- Remove redundant slash in URL path

## [1.8.2] - 2023-11-28

### Changed

- Improve retry for generic actions

## [1.8.1] - 2023-11-20

### Fixed

- Fix the initializer arguments for AsyncConnector

## [1.8.0] - 2023-11-13

### Added

- Add graceful delay on startup where unhandled errors won't trigger a critical exit

## [1.7.0] - 2023-11-07

### Added

- Add property to connector with `User-Agent` header to third party services
- Forward exceptions to the API

## [1.6.2] - 2023-11-06

### Fixed

- Fix json_argument fonction when url arg is empty or None

## [1.6.1] - 2023-11-06

### Fixed

- Fixes batch url computation

## [1.6.0] - 2023-10-20

### Added

- Added support for Connectors
- In script to generate new modules lock requirements

### Fixed

- In script to generate new modules fix module import for modules with spaces

## [1.5.2] - 2023-10-04

### Fixed

- Store TLS related files in a writable storage

## [1.5.1] - 2023-10-04

### Changed

- Improve error message when it is not possible to access the data storage
- Remove `chunk_size` parameter from configuration
- Try to take Intake URL from an environment var first

### Fixed

- Create volume storage if it doesn't exist before writing cert files

## [1.5.0] - 2023-09-19

### Added

- Add new wrappers to work with aio libraries such as aiohttp, aiobotocore, etc.
- New AsyncConnector that contains async implementation of push events

## [1.4.1] - 2023-09-13

### Added

- Add retry when accessing the storage

## [1.4.0] - 2023-09-09

### Added

- On critical error wait until the pod is killed instead of keep running

### Changed

- Increase time to wait without events before restarting the pod
- Send logs by batch

## [1.3.9] - 2023-08-21

### Added

- Add support for base64 encoded env variables

## [1.3.8] - 2023-07-13

### Fixed

- Fix secrets handling for triggers/connectors

## [1.3.7] - 2023-07-12

### Changed

- Retry to up to 1 hour before discarding events

## [1.3.6] - 2023-07-11

### Added

- Script to bump SDK version in all modules

### Fixed

- Fixes retry when pushing events to Sekoia.io

## [1.3.5] - 2023-06-23

### Fixed:

- Handle potential errors while handling exceptions

## [1.3.4] - 2023-06-21

### Fixed:

- Change HTTP header to check if an image exists in the registry

## [1.3.3] - 2023-06-13

### Fixed:

- In `synchronize-lib` error display docker image name used previously
- In module template don't use a specific python package index

## [1.3.2] - 2023-06-09

### Changed

- In `synchronize-lib` script:
    - Specify the registry in the image name
    - Improve checking the existence of the image in the registry

## [1.3.1] - 2023-06-08

### Changed

- In `synchronize-lib` script add support for slug based docker names
- In `synchronize-lib` script allow to use environment variable for secrets

## [1.3.0] - 2023-06-06

### Added

- Add support for TLS client authentication in S3 storage
- Launch the metrics exporter when the trigger starts
- Do not exit on critical
- Add graceful period before logging a critical error
- Add command to synchronize the module library

### Fixed

- Fix secret handling for `BaseModel` module configurations

## [1.2.0] - 2023-05-10

### Added

- Handle internal errors without increasing the error count
- Add helpers to define threads in a connector

### Fixed

- Exit infinite loop when stop event is set
- Reset error counter when pushing events to intake
- Fix logging

## [1.1.2] - 2023-04-24

### Fixed

- Fix the last event date computation used for automatic restart of connectors
- Fix threading error on shutdown

## [1.1.1] - 2023-03-28

### Fixed

- Fix setting Module configuration with Model object

## [1.1.0] - 2023-03-27

### Added

- Triggers can retrieve module's configuration secrets by REST call to API
- Secrets can be set in Pydantic models used for generating a manifest (e.g. `api_key: str = Field(secret=True)`)
- add the ability to handle the trigger exit
- parallelize the forward of chunks of events
- Add module to create metrics in triggers
- Add support for config stored inside env variables
- Add liveness HTTP endpoint to check if the trigger is still working

### Changed

- Don't retry requests to Sekoia.io with a status code of 4xx and ignore 409 errors

### Fixed

- When updating a module's configuration, a verification is made on potential missing required properties
- Specify timeout to HTTP requests


### Fixed

- Small fixes in cli commands
- Better handling of error on data path access
- Ignore tests packages to find code in the `generate-files-from-code` command
- Don't remove other menu items when generating the documentation for a single module

## [1.0.0] - 2023-02-16

### Added

- Initial release of the SDK<|MERGE_RESOLUTION|>--- conflicted
+++ resolved
@@ -7,11 +7,10 @@
 
 ## Unreleased
 
-<<<<<<< HEAD
 ### Changed
 
 - Include CONFIGURE.md into the generated documentation of automation modules
-=======
+
 ## 1.19.3 - 2025-08-04
 
 ### Fixed
@@ -37,7 +36,6 @@
 - Add the asset connectors to the SDK
 
 ## 1.18.5
->>>>>>> 89a4bf3d
 
 ### Fixed
 
