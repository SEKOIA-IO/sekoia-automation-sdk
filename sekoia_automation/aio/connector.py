--- conflicted
+++ resolved
@@ -1,14 +1,9 @@
 """Contains connector with async version."""
 
 import asyncio
-<<<<<<< HEAD
 import time
 from abc import ABC
 from collections.abc import AsyncGenerator, Sequence
-=======
-from abc import ABC
-from collections.abc import AsyncGenerator
->>>>>>> 43059384
 from contextlib import asynccontextmanager
 from datetime import datetime
 from pathlib import Path
@@ -54,27 +49,6 @@
         self.max_concurrency_tasks = kwargs.pop("max_concurrency_tasks", 1000)
         super().__init__(module=module, data_path=data_path, *args, **kwargs)
 
-<<<<<<< HEAD
-=======
-    def set_client_session(self, session: ClientSession) -> None:
-        """
-        Set client session.
-
-        Args:
-            session: ClientSession
-        """
-        self._session = session
-
-    def set_rate_limiter(self, rate_limiter: AsyncLimiter) -> None:
-        """
-        Set rate limiter.
-
-        Args:
-            rate_limiter:
-        """
-        self._rate_limiter = rate_limiter
-
->>>>>>> 43059384
     def get_rate_limiter(self) -> AsyncLimiter:
         """
         Get or initialize rate limiter.
@@ -173,7 +147,6 @@
 
         return result_ids
 
-<<<<<<< HEAD
     async def async_iterate(
         self,
     ) -> AsyncGenerator[tuple[list[EventType], datetime | None], None]:
@@ -239,26 +212,18 @@
                 if self.frequency:
                     await asyncio.sleep(self.frequency)
 
-=======
->>>>>>> 43059384
     def stop(self, *args, **kwargs):
         """
         Stop the connector
         """
-<<<<<<< HEAD
-        super().stop(*args, **kwargs)
-=======
->>>>>>> 43059384
         loop = asyncio.get_event_loop()
 
         if self._session:
             loop.run_until_complete(self._session.close())
 
-<<<<<<< HEAD
+        super().stop(*args, **kwargs)
+
     def run(self) -> None:  # pragma: no cover
         """Runs Connector."""
         loop = asyncio.get_event_loop()
-        loop.run_until_complete(self.async_run())
-=======
-        super().stop(*args, **kwargs)
->>>>>>> 43059384
+        loop.run_until_complete(self.async_run())