--- conflicted
+++ resolved
@@ -42,7 +42,6 @@
     # Required for Pydantic to correctly type the configuration object
     configuration: DefaultConnectorConfiguration  # type: ignore[override]
 
-<<<<<<< HEAD
     @property
     def connector_name(self) -> str:
         """
@@ -53,10 +52,7 @@
         """
         return self.__class__.__name__
 
-    @property  # type: ignore[override, no-redef]
-=======
     @property  # type: ignore[no-redef]
->>>>>>> 33329051
     def configuration(self) -> DefaultConnectorConfiguration:
         if self._configuration is None:
             try:
